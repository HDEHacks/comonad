name:          comonad
category:      Control, Comonads
version:       3.0.1.1
license:       BSD3
cabal-version: >= 1.6
license-file:  LICENSE
author:        Edward A. Kmett
maintainer:    Edward A. Kmett <ekmett@gmail.com>
stability:     provisional
homepage:      http://github.com/ekmett/comonad/
bug-reports:   http://github.com/ekmett/comonad/issues
copyright:     Copyright (C) 2008-2012 Edward A. Kmett,
               Copyright (C) 2004-2008 Dave Menendez
synopsis:      Haskell 98 compatible comonads
description:   Haskell 98 compatible comonads
build-type:    Simple
extra-source-files: .travis.yml

source-repository head
  type: git
  location: git://github.com/ekmett/comonad.git

library
  other-extensions: CPP

  build-depends:
    base         >= 4       && < 5,
    transformers >= 0.2     && < 0.4,
    containers   >= 0.3     && < 0.6,
<<<<<<< HEAD
    semigroups   >= 0.8.3
=======
    semigroups   >= 0.8.3   && < 0.10
>>>>>>> 641ccdd1

  exposed-modules:
    Control.Comonad

  ghc-options: -Wall<|MERGE_RESOLUTION|>--- conflicted
+++ resolved
@@ -1,6 +1,6 @@
 name:          comonad
 category:      Control, Comonads
-version:       3.0.1.1
+version:       3.0.1.2
 license:       BSD3
 cabal-version: >= 1.6
 license-file:  LICENSE
@@ -9,7 +9,7 @@
 stability:     provisional
 homepage:      http://github.com/ekmett/comonad/
 bug-reports:   http://github.com/ekmett/comonad/issues
-copyright:     Copyright (C) 2008-2012 Edward A. Kmett,
+copyright:     Copyright (C) 2008-2013 Edward A. Kmett,
                Copyright (C) 2004-2008 Dave Menendez
 synopsis:      Haskell 98 compatible comonads
 description:   Haskell 98 compatible comonads
@@ -27,11 +27,7 @@
     base         >= 4       && < 5,
     transformers >= 0.2     && < 0.4,
     containers   >= 0.3     && < 0.6,
-<<<<<<< HEAD
-    semigroups   >= 0.8.3
-=======
-    semigroups   >= 0.8.3   && < 0.10
->>>>>>> 641ccdd1
+    semigroups   >= 0.8.3   && < 1
 
   exposed-modules:
     Control.Comonad
